{
  "name": "cmake-tools",
  "displayName": "CMake Tools",
  "description": "Extended CMake support in Visual Studio Code",
  "version": "1.1.0-alpha",
  "repository": {
    "type": "git",
    "url": "https://github.com/vector-of-bool/vscode-cmake-tools"
  },
  "bugs": {
    "url": "https://github.com/vector-of-bool/vscode-cmake-tools/issues"
  },
  "homepage": "https://github.com/vector-of-bool/vscode-cmake-tools",
  "keywords": [
    "cmake",
    "tools",
    "build",
    "c++",
    "native",
    "multi-root ready"
  ],
  "publisher": "vector-of-bool",
  "engines": {
    "vscode": "^1.25.0"
  },
  "categories": [
    "Other"
  ],
  "galleryBanner": {
    "color": "#13578c",
    "theme": "dark"
  },
  "icon": "res/icon_128.png",
  "activationEvents": [
    "onCommand:cmake.build",
    "onCommand:cmake.buildWithTarget",
    "onCommand:cmake.clean",
    "onCommand:cmake.cleanConfigure",
    "onCommand:cmake.cleanRebuild",
    "onCommand:cmake.configure",
    "onCommand:cmake.ctest",
    "onCommand:cmake.debugTarget",
    "onCommand:cmake.editCache",
    "onCommand:cmake.editKits",
    "onCommand:cmake.viewLog",
    "onCommand:cmake.install",
    "onCommand:cmake.launchTarget",
    "onCommand:cmake.launchTargetPath",
    "onCommand:cmake.quickStart",
    "onCommand:cmake.resetState",
    "onCommand:cmake.scanForKits",
    "onCommand:cmake.selectLaunchTarget",
    "onCommand:cmake.setVariant",
    "onCommand:cmake.stop",
    "onCommand:cmake.outline.configure",
    "onCommand:cmake.outline.build",
    "workspaceContains:CMakeLists.txt",
    "workspaceContains:.vscode/cmake-kits.json"
  ],
  "main": "./out/src/extension",
  "contributes": {
    "commands": [
      {
        "command": "cmake.viewLog",
        "title": "Open the CMake Tools log file",
        "category": "CMake"
      },
      {
        "command": "cmake.editKits",
        "title": "Edit user-local CMake kits",
        "category": "CMake"
      },
      {
        "command": "cmake.scanForKits",
        "title": "Scan for Kits",
        "category": "CMake"
      },
      {
        "command": "cmake.selectKit",
        "title": "Select a Kit",
        "category": "CMake"
      },
      {
        "command": "cmake.setVariant",
        "title": "Set the current build variant",
        "category": "CMake"
      },
      {
        "command": "cmake.configure",
        "title": "Configure",
        "category": "CMake"
      },
      {
        "command": "cmake.outline.configure",
        "title": "Configure",
        "icon": {
          "dark": "res/configure-icon.svg",
          "light": "res/configure-icon.svg"
        }
      },
      {
        "command": "cmake.build",
        "title": "Build",
        "category": "CMake"
      },
      {
        "command": "cmake.buildNamedTarget",
        "title": "(Internal) Build a target by name"
      },
      {
        "command": "cmake.outline.build",
        "title": "Build",
        "icon": {
          "dark": "res/build-icon.svg",
          "light": "res/build-icon.svg"
        }
      },
      {
        "command": "cmake.compileFile",
        "title": "Compile File",
        "category": "CMake",
        "icon": {
          "dark": "res/build-icon.svg",
          "light": "res/build-icon.svg"
        }
      },
      {
        "command": "cmake.outline.compileFile",
        "title": "Compile This File",
        "icon": {
          "dark": "res/build-icon.svg",
          "light": "res/build-icon.svg"
        }
      },
      {
        "command": "cmake.install",
        "title": "Install",
        "category": "CMake"
      },
      {
        "command": "cmake.buildWithTarget",
        "title": "Build a target",
        "category": "CMake"
      },
      {
        "command": "cmake.setDefaultTarget",
        "title": "Set the default build target",
        "category": "CMake"
      },
      {
        "command": "cmake.cleanConfigure",
        "title": "Delete cached build settings and reconfigure",
        "category": "CMake"
      },
      {
        "command": "cmake.outline.cleanConfigure",
        "title": "Clean reconfigure"
      },
      {
        "command": "cmake.clean",
        "title": "Clean",
        "category": "CMake"
      },
      {
        "command": "cmake.outline.clean",
        "title": "Clean"
      },
      {
        "command": "cmake.cleanRebuild",
        "title": "Clean rebuild",
        "category": "CMake"
      },
      {
        "command": "cmake.outline.cleanRebuild",
        "title": "Clean rebuild"
      },
      {
        "command": "cmake.ctest",
        "title": "Run tests",
        "category": "CMake"
      },
      {
        "command": "cmake.editCache",
        "title": "Edit the CMake Cache",
        "category": "CMake"
      },
      {
        "command": "cmake.quickStart",
        "title": "Quick Start",
        "category": "CMake"
      },
      {
        "command": "cmake.debugTarget",
        "title": "Debug Target",
        "category": "CMake"
      },
      {
        "command": "cmake.launchTarget",
        "title": "Execute the current target without a debugger",
        "category": "CMake"
      },
      {
        "command": "cmake.selectLaunchTarget",
        "title": "Select a Target to Debug",
        "category": "CMake"
      },
      {
        "command": "cmake.stop",
        "title": "Stop the currently running CMake/Build process",
        "category": "CMake"
      },
      {
        "command": "cmake.outline.stop",
        "title": "Stop current build",
        "icon": {
          "dark": "res/stop-icon.svg",
          "light": "res/stop-icon.svg"
        }
      },
      {
        "command": "cmake.resetState",
        "title": "Reset CMake Tools extension state (For troubleshooting)",
        "category": "CMake"
      },
      {
        "command": "cmake.outline.buildTarget",
        "title": "Build",
        "icon": {
          "dark": "res/build-icon.svg",
          "light": "res/build-icon.svg"
        }
      },
      {
        "command": "cmake.outline.runUtilityTarget",
        "title": "Run utility"
      },
      {
        "command": "cmake.outline.debugTarget",
        "title": "Run with debugger"
      },
      {
        "command": "cmake.outline.launchTarget",
        "title": "Run in terminal"
      },
      {
        "command": "cmake.outline.setDefaultTarget",
        "title": "Set as default target"
      },
      {
        "command": "cmake.outline.setLaunchTarget",
        "title": "Set as launch/debug target"
      },
      {
        "command": "cmake.outline.revealInCMakeLists",
        "title": "Open CMakeLists.txt"
      }
    ],
    "menus": {
      "commandPalette": [
        {
          "command": "cmake.configure"
        },
        {
          "command": "cmake.build"
        },
        {
          "command": "cmake.install"
        },
        {
          "command": "cmake.buildWithTarget"
        },
        {
          "command": "cmake.compileFile"
        },
        {
          "command": "cmake.setVariant"
        },
        {
          "command": "cmake.setDefaultTarget"
        },
        {
          "command": "cmake.setDefaultTarget"
        },
        {
          "command": "cmake.cleanConfigure"
        },
        {
          "command": "cmake.clean"
        },
        {
          "command": "cmake.cleanRebuild"
        },
        {
          "command": "cmake.ctest"
        },
        {
          "command": "cmake.editCache"
        },
        {
          "command": "cmake.debugTarget"
        },
        {
          "command": "cmake.launchTarget"
        },
        {
          "command": "cmake.selectLaunchTarget"
        },
        {
          "command": "cmake.stop"
        }
      ],
      "view/title": [
        {
          "command": "cmake.outline.configure",
          "when": "view == cmake.outline && !cmake:isBuilding",
          "group": "navigation@1"
        },
        {
          "command": "cmake.outline.build",
          "when": "view == cmake.outline && !cmake:isBuilding",
          "group": "navigation@2"
        },
        {
          "command": "cmake.outline.stop",
          "when": "view == cmake.outline && cmake:isBuilding",
          "group": "navigation@3"
        },
        {
          "command": "cmake.outline.clean",
          "when": "view == cmake.outline",
          "group": "1_cmakeOutline"
        },
        {
          "command": "cmake.outline.cleanConfigure",
          "when": "view == cmake.outline",
          "group": "1_cmakeOutline"
        },
        {
          "command": "cmake.outline.cleanRebuild",
          "when": "view == cmake.outline",
          "group": "1_cmakeOutline"
        }
      ],
      "view/item/context": [
        {
          "command": "cmake.outline.buildTarget",
          "when": "view == cmake.outline && viewItem =~ /canBuild=true/",
          "group": "inline"
        },
        {
          "command": "cmake.outline.buildTarget",
          "when": "view == cmake.outline && viewItem =~ /canBuild=true/",
          "group": "1_targetActions@1"
        },
        {
          "command": "cmake.outline.runUtilityTarget",
          "when": "view == cmake.outline && viewItem =~ /canRun=true/",
          "group": "1_targetActions@2"
        },
        {
          "command": "cmake.outline.debugTarget",
          "when": "view == cmake.outline && viewItem =~ /type=EXECUTABLE/",
          "group": "1_targetActions@3"
        },
        {
          "command": "cmake.outline.launchTarget",
          "when": "view == cmake.outline && viewItem =~ /type=EXECUTABLE/",
          "group": "1_targetActions@4"
        },
        {
          "command": "cmake.outline.revealInCMakeLists",
          "when": "view == cmake.outline && viewItem =~ /nodeType=target/",
          "group": "1_targetActions@5"
        },
        {
          "command": "cmake.outline.setDefaultTarget",
          "when": "view == cmake.outline && viewItem =~ /canRun=true|canBuild=true/ && viewItem =~ /isDefault=false/",
          "group": "2_targetState@1"
        },
        {
          "command": "cmake.outline.setLaunchTarget",
          "when": "view == cmake.outline && viewItem =~ /type=EXECUTABLE/ && viewItem =~ /isLaunch=false/",
          "group": "2_targetState@2"
        },
        {
          "command": "cmake.outline.compileFile",
          "when": "view == cmake.outline && viewItem =~ /nodeType=file/",
          "group": "inline"
        }
      ],
      "editor/title/context": [
        {
          "command": "cmake.compileFile",
          "when": "resourceLangId == cpp"
        },
        {
          "command": "cmake.compileFile",
          "when": "resourceLangId == c"
        }
      ],
      "editor/title": [
        {
          "command": "cmake.compileFile",
          "when": "resourceLangId == cpp",
          "group": "navigation"
        },
        {
          "command": "cmake.compileFile",
          "when": "resourceLangId == c",
          "group": "navigation"
        }
      ],
      "explorer/context": [
        {
          "command": "cmake.compileFile",
          "when": "resourceLangId == cpp"
        },
        {
          "command": "cmake.compileFile",
          "when": "resourceLangId == c"
        }
      ]
    },
    "configuration": {
      "type": "object",
      "title": "CMake Tools configuration",
      "properties": {
        "cmake.cmakePath": {
          "type": "string",
          "default": "cmake",
          "description": "Name/path of the CMake executable to use",
          "scope": "resource"
        },
        "cmake.buildDirectory": {
          "type": "string",
          "default": "${workspaceRoot}/build",
          "description": "The directory where CMake build files will go",
          "scope": "resource"
        },
        "cmake.installPrefix": {
          "type": "string",
          "default": null,
          "description": "The directory where CMake installed files will go.",
          "scope": "resource"
        },
        "cmake.sourceDirectory": {
          "type": "string",
          "default": "${workspaceRoot}",
          "description": "The directory of the root CMakeLists.txt file",
          "scope": "resource"
        },
        "cmake.saveBeforeBuild": {
          "type": "boolean",
          "default": true,
          "description": "Save open files before building",
          "scope": "resource"
        },
        "cmake.buildBeforeRun": {
          "type": "boolean",
          "default": true,
          "description": "Build the target before running it.",
          "scope": "resource"
        },
        "cmake.clearOutputBeforeBuild": {
          "type": "boolean",
          "default": true,
          "description": "Clear build output before each build",
          "scope": "resource"
        },
        "cmake.configureSettings": {
          "type": "object",
          "default": {},
          "description": "CMake variables to set on the command line",
          "scope": "resource"
        },
        "cmake.cacheInit": {
          "oneOf": [
            {
              "type": "string",
              "description": "Path to an cache-initializing CMake file"
            },
            {
              "type": "array",
              "description": "List of cache initializer files",
              "items": {
                "type": "string",
                "description": "A cache initializing CMake file"
              }
            }
          ],
          "scope": "resource"
        },
        "cmake.preferredGenerators": {
          "type": "array",
          "default": [
            "Ninja",
            "Unix Makefiles"
          ],
          "description": "The preferred CMake generator(s) to use when configuring (tried in order of listing)",
          "scope": "resource"
        },
        "cmake.generator": {
          "type": "string",
          "default": null,
          "description": "The CMake generator to use",
          "scope": "resource"
        },
        "cmake.toolset": {
          "type": "string",
          "default": null,
          "description": "The CMake toolset to use when configuring",
          "scope": "resource"
        },
        "cmake.platform": {
          "type": "string",
          "default": null,
          "description": "The CMake platform to use when configuring",
          "scope": "resource"
        },
        "cmake.configureArgs": {
          "type": "array",
          "description": "Additional arguments to pass to CMake when configuring",
          "items": {
            "type": "string",
            "title": "CMake Arguments"
          },
          "default": [],
          "scope": "resource"
        },
        "cmake.buildArgs": {
          "type": "array",
          "description": "Additional arguments to pass to CMake when building",
          "items": {
            "type": "string"
          },
          "default": [],
          "scope": "resource"
        },
        "cmake.buildToolArgs": {
          "type": "array",
          "description": "Additional arguments to pass to the underlying build tool when building",
          "items": {
            "type": "string"
          },
          "default": [],
          "scope": "resource"
        },
        "cmake.parallelJobs": {
          "type": "number",
          "default": 0,
          "description": "The number of parallel build jobs. Use zero to automatically detect the number of CPUs.",
          "scope": "resource"
        },
        "cmake.ctestPath": {
          "type": "string",
          "default": null,
          "description": "Path to CTest executable. If null, will be inference from cmake.cmakePath (recommended to leave null)",
          "scope": "resource"
        },
        "cmake.ctest.parallelJobs": {
          "type": "number",
          "default": 0,
          "description": "The number of parallel test jobs. Use zero to use the value of cmake.parallelJobs",
          "scope": "resource"
        },
        "cmake.autoRestartBuild": {
          "type": "boolean",
          "default": false,
          "description": "If 'true', requesting a build while a build is already running will stop and restart the build",
          "scope": "resource"
        },
        "cmake.parseBuildDiagnostics": {
          "type": "boolean",
          "default": true,
          "description": "Parse compiler output for warnings and errors",
          "scope": "resource"
        },
        "cmake.enabledOutputParsers": {
          "type": "array",
          "description": "Output parsers to use. Supported parsers 'cmake', 'gcc', 'gnuld' for GNULD-style inker output, 'msvc' for Microsoft Visual C++, and 'ghs' for the Green Hills compiler with --no_wrap_diagnostics --brief_diagnostics",
          "items": {
            "type": "string",
            "enum": [
              "cmake",
              "gcc",
              "gnuld",
              "msvc",
              "ghs"
            ]
          },
          "default": [
            "cmake",
            "gcc",
            "gnuld",
            "msvc",
            "ghs"
          ],
          "scope": "resource"
        },
        "cmake.debugConfig": {
          "type": "object",
          "description": "The debug configuration to use when debugging a target",
          "properties": {
            "symbolSearchPath": {
              "type": "string",
              "description": "Visual Studio debugger symbol search paths"
            },
            "additionalSOLibSearchPath": {
              "type": "string",
              "description": "Paths for GDB or LLDB to search for .so files"
            },
            "externalConsole": {
              "type": "boolean",
              "description": "Launch an external console for the program"
            },
            "logging": {
              "type": "object",
              "description": "Tell what types of messages should be logged to the console",
              "properties": {
                "exceptions": {
                  "type": "boolean",
                  "default": true
                },
                "moduleLoad": {
                  "type": "boolean",
                  "default": true
                },
                "programOutput": {
                  "type": "boolean",
                  "default": true
                },
                "engineLogging": {
                  "type": "boolean",
                  "default": false
                },
                "trace": {
                  "type": "boolean",
                  "default": false
                },
                "traceResponse": {
                  "type": "boolean",
                  "default": false
                }
              }
            },
            "visualizerFile": {
              "type": "string",
              "description": ".natvis file to be used when debugging"
            },
            "args": {
              "type": "array",
              "description": "Arguments to pass to program command line",
              "items": {
                "type": "string"
              },
              "default": []
            },
            "cwd": {
              "type": "string",
              "description": "Set the working directory for the program"
            },
            "environment": {
              "type": "array",
              "items": {
                "type": "object",
                "properties": {
                  "name": {
                    "type": "string",
                    "description": "Name of environment variable"
                  },
                  "value": {
                    "type": "string",
                    "description": "Value for the environment variable"
                  }
                }
              }
            },
            "MIMode": {
              "type": "string",
              "enum": [
                "gdb",
                "lldb"
              ]
            },
            "miDebuggerPath": {
              "type": "string",
              "description": "Path to gdb or lldb debugger"
            },
            "stopAtEntry": {
              "type": "boolean",
              "description": "Stop at the entry point of the target",
              "default": false
            },
            "setupCommands": {
              "type": "array",
              "description": "Command to set up gdb or lldb",
              "items": {
                "type": "object",
                "properties": {
                  "text": {
                    "type": "string",
                    "description": "Command to run"
                  },
                  "description": {
                    "type": "string",
                    "description": "Description of the command"
                  },
                  "ignoreFailures": {
                    "type": "boolean",
                    "default": false
                  }
                }
              }
            },
            "customLaunchSetupCommands": {
              "type": "array",
              "description": "Command to set up gdb or lldb",
              "items": {
                "type": "object",
                "properties": {
                  "text": {
                    "type": "string",
                    "description": "Command to run"
                  },
                  "description": {
                    "type": "string",
                    "description": "Description of the command"
                  },
                  "ignoreFailures": {
                    "type": "boolean",
                    "default": false
                  }
                }
              }
            },
            "launchCompleteCommand": {
              "type": "string"
            },
            "dumpPath": {
              "type": "string"
            },
            "coreDumpPath": {
              "type": "string"
            }
          },
          "scope": "resource"
        },
        "cmake.defaultVariants": {
          "type": "object",
          "$schema": "schemas/variants-schema.json",
          "default": {
            "buildType": {
              "default": "debug",
              "description": "The build type",
              "choices": {
                "debug": {
                  "short": "Debug",
                  "long": "Emit debug information without performing optimizations",
                  "buildType": "Debug"
                },
                "release": {
                  "short": "Release",
                  "long": "Enable optimizations, omit debug info",
                  "buildType": "Release"
                },
                "minsize": {
                  "short": "MinSizeRel",
                  "long": "Optimize for smallest binary size",
                  "buildType": "MinSizeRel"
                },
                "reldeb": {
                  "short": "RelWithDebInfo",
                  "long": "Perform optimizations AND include debugging information",
                  "buildType": "RelWithDebInfo"
                }
              }
            }
          },
          "scope": "resource"
        },
        "cmake.ctestArgs": {
          "type": "array",
          "items": {
            "type": "string"
          },
          "description": "Arguments to pass to CTest",
          "default": [],
          "scope": "resource"
        },
        "cmake.environment": {
          "type": "object",
          "default": {},
          "description": "Environment variables to set when running CMake commands",
          "additionalProperties": {
            "type": "string",
            "description": "Value for the environment variable"
          },
          "scope": "resource"
        },
        "cmake.configureEnvironment": {
          "type": "object",
          "default": {},
          "description": "Environment variables to pass to CMake during configure",
          "additionalProperties": {
            "type": "string",
            "description": "Value for the environment variable"
          },
          "scope": "resource"
        },
        "cmake.buildEnvironment": {
          "type": "object",
          "default": {},
          "description": "Environment variables to pass to CMake during build",
          "additionalProperties": {
            "type": "string",
            "description": "Value for the environment variable"
          },
          "scope": "resource"
        },
        "cmake.testEnvironment": {
          "type": "object",
          "default": {},
          "description": "Environment variables to pass to CTest",
          "additionalProperties": {
            "type": "string",
            "description": "Value for the environment variable"
          },
          "scope": "resource"
        },
        "cmake.mingwSearchDirs": {
          "type": "array",
          "items": {
            "type": "string",
            "description": "Path to a directory"
          },
          "default": [
            "C:\\MinGW"
          ],
          "description": "Directories where MinGW may be installed",
          "scope": "window"
        },
        "cmake.emscriptenSearchDirs": {
          "type": "array",
          "items": {
            "type": "string",
            "description": "Path to a directory"
          },
          "default": [],
          "description": "Directories where Emscripten may be installed",
          "scope": "window"
        },
        "cmake.copyCompileCommands": {
          "type": "string",
          "default": null,
          "description": "Copy compile_commands.json to this location after a successful configure",
          "scope": "resource"
        },
        "cmake.configureOnOpen": {
          "type": "boolean",
          "default": null,
          "description": "Automatically configure CMake project directories when they are opened",
          "scope": "resource"
        },
        "cmake.useCMakeServer": {
          "type": "boolean",
          "default": true,
          "description": "Enable CMake server",
          "scope": "resource"
        },
        "cmake.enableTraceLogging": {
          "type": "boolean",
          "default": false,
          "description": "Enable trace logging to file and console (very noisy)",
          "scope": "window"
        },
        "cmake.loggingLevel": {
          "type": "string",
          "default": "info",
          "enum": [
            "trace",
            "debug",
            "info",
            "note",
            "warning",
            "error",
            "fatal"
          ],
          "scope": "window"
        }
      }
    },
    "keybindings": [
      {
        "key": "f7",
        "command": "cmake.build"
      },
      {
        "key": "shift+f7",
        "command": "cmake.buildWithTarget"
      },
      {
        "key": "ctrl+f5",
        "command": "cmake.debugTarget",
        "when": "!inDebugMode"
      },
      {
        "key": "shift+f5",
        "command": "cmake.launchTarget"
      }
    ],
    "viewsContainers": {
      "activitybar": [
        {
          "id": "cmake__viewContainer",
          "title": "CMake",
          "icon": "res/cmake-view-icon.svg",
          "when": "cmakeToolsActive"
        }
      ]
    },
    "views": {
      "cmake__viewContainer": [
        {
          "id": "cmake.folders",
          "name": "Folders",
          "when": "cmakeToolsMultiRootActive"
        },
        {
          "id": "cmake.outline",
          "name": "Project Outline",
          "when": "cmakeToolsActive"
        }
      ]
    },
    "yamlValidation": [
      {
        "fileMatch": "cmake-variants.yaml",
        "url": "./schemas/variants-schema.json"
      }
    ],
    "jsonValidation": [
      {
        "fileMatch": "cmake-variants.json",
        "url": "./schemas/variants-schema.json"
      },
      {
        "fileMatch": "cmake-variants.yaml",
        "url": "./schemas/variants-schema.json"
      },
      {
        "fileMatch": "cmake-kits.json",
        "url": "./schemas/kits-schema.json"
      }
    ]
  },
  "_moduleAliases": {
    "@cmt": "out/src/",
    "@test": "out/test/"
  },
  "scripts": {
    "vscode:prepublish": "./node_modules/.bin/tsc -p ./",
    "compile": "./node_modules/.bin/tsc -watch -p ./",
    "compile-once": "./node_modules/.bin/tsc -p ./",
    "postinstall": "node ./node_modules/vscode/bin/install",
    "lint": "node ./node_modules/tslint/bin/tslint -p . --fix",
    "lint:nofix": "node ./node_modules/tslint/bin/tslint -p .",
    "docs": "node ./node_modules/typedoc/bin/typedoc --mode modules --excludeExternals --out build/docs/dev --readme none src/ typings/"
  },
  "devDependencies": {
    "@types/ajv": "^0.0.3",
    "@types/chai": "^4.0.4",
    "@types/chai-as-promised": "^7.1.0",
    "@types/es6-promisify": "~5.0.0",
    "@types/js-yaml": "^3.5.28",
    "@types/json5": "~0.0.29",
    "@types/mocha": "~2.2.41",
    "@types/node": "~8.0.0",
    "@types/rimraf": "^0.0.28",
    "@types/sinon": "~4.3.3",
    "@types/which": "~1.3.1",
    "@types/ws": "^0.0.38",
    "@types/xml2js": "^0.0.28",
    "chai": "^4.1.2",
    "chai-as-promised": "^7.1.1",
    "clang-format": "^1.2.2",
    "mocha": "~3.4.2",
    "sinon": "~5.0.7",
    "ts-node": "^6.0.0",
    "tslint": "^5.9.1",
    "typedoc": "~0.11.1",
    "typescript": "~2.8.3",
    "vscode": "1.1.18"
  },
  "dependencies": {
    "Polymer": "1.6.1--",
    "ajv": "^4.7.5",
    "es6-promisify": "~5.0.0",
    "js-yaml": "^3.6.1",
    "json5": "^0.5.1",
    "module-alias": "^2.0.6",
    "open": "0.0.5",
    "rimraf": "^2.5.4",
    "rollbar": "~2.2.8",
<<<<<<< HEAD
=======
    "vscode-cpptools": "^1.3.1",
>>>>>>> 26f228af
    "shlex": "^1.0.2",
    "which": "~1.3.0",
    "ws": "^1.1.1",
    "xml2js": "^0.4.17"
  }
}<|MERGE_RESOLUTION|>--- conflicted
+++ resolved
@@ -1001,10 +1001,7 @@
     "open": "0.0.5",
     "rimraf": "^2.5.4",
     "rollbar": "~2.2.8",
-<<<<<<< HEAD
-=======
     "vscode-cpptools": "^1.3.1",
->>>>>>> 26f228af
     "shlex": "^1.0.2",
     "which": "~1.3.0",
     "ws": "^1.1.1",
