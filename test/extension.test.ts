import * as path from 'path';
import * as fs from 'fs';

import * as assert from 'assert';

import * as vscode from 'vscode';

import * as cmake from '../src/cmake';
import * as util from '../src/util';
import * as async from '../src/async';
import * as diagnostics from '../src/diagnostics';
import * as compdb from '../src/compdb';

import * as rimraf from 'rimraf';

const here = __dirname;

function pause(time: number): Promise<void> {
    return new Promise(resolve => setTimeout(resolve, time));
}

function testFilePath(filename: string): string {
    return path.normalize(path.join(here, '../..', 'test', filename));
}

async function getExtension(): Promise<cmake.CMakeTools> {
    const cmt = vscode.extensions.getExtension<cmake.CMakeTools>('vector-of-bool.cmake-tools');
    return cmt.isActive ? Promise.resolve(cmt.exports) : cmt.activate();
}

suite("Utility tests", () => {
    test("Read CMake Cache", async function () {
        const cache = await cmake.CMakeCache.fromPath(testFilePath('TestCMakeCache.txt'));
        const generator = cache.get("CMAKE_GENERATOR") as cmake.LegacyCacheEntry;
        assert.strictEqual(
            generator.type,
            cmake.EntryType.Internal
        );
        assert.strictEqual(
            generator.key,
            'CMAKE_GENERATOR'
        );
        assert.strictEqual(
            generator.value,
            'Ninja'
        );
        assert.strictEqual(
            generator.as<string>(),
            'Ninja'
        );
        assert.strictEqual(typeof generator.value === 'string', true);

        const build_testing = await cache.get('BUILD_TESTING') as cmake.LegacyCacheEntry;
        assert.strictEqual(
            build_testing.type,
            cmake.EntryType.Bool
        );
        assert.strictEqual(
            build_testing.as<boolean>(),
            true
        );
    });
    test("Read cache with various newlines", async function() {
        for (const newline of ['\n', '\r\n', '\r']) {
            const str = [
                '# This line is ignored',
                '// This line is docs',
                'SOMETHING:STRING=foo',
                ''
            ].join(newline);
            const entries = cmake.CMakeCache.parseCache(str);
            const message = `Using newline ${JSON.stringify(newline)}`
            assert.strictEqual(entries.size, 1, message);
            assert.strictEqual(entries.has('SOMETHING'), true);
            const entry = entries.get('SOMETHING')!;
            assert.strictEqual(entry.value, 'foo');
            assert.strictEqual(entry.type, cmake.EntryType.String);
            assert.strictEqual(entry.helpString, 'This line is docs');
        }
    });
    test('Falsey values', () => {
        for (const thing of [
            '0',
            '',
            'NO',
            'FALSE',
            'OFF',
            'NOTFOUND',
            'IGNORE',
            'N',
            'SOMETHING-NOTFOUND',
            null,
            false,
        ]) {
            assert.strictEqual(cmake.isTruthy(thing), false, 'Testing truthiness of ' + thing);
        }
    });
    test('Truthy values', () => {
        for (const thing of [
            '1',
            'ON',
            'YES',
            'Y',
            '112',
            12,
            'SOMETHING'
        ]) {
            assert.strictEqual(cmake.isTruthy(thing), true, 'Testing truthiness of ' + thing);
        }
    });
    test('Parsing Apple Clang Diagnostics', () => {
        const line = '/Users/ruslan.sorokin/Projects/Other/dpi/core/dpi_histogram.h:85:15: warning: comparison of unsigned expression >= 0 is always true [-Wtautological-compare]';
        const diag = diagnostics.parseGCCDiagnostic(line);
        assert(diag);
        if (diag) {
            assert.strictEqual(diag.line, 84);
            assert.strictEqual(diag.message, 'comparison of unsigned expression >= 0 is always true [-Wtautological-compare]');
            assert.strictEqual(diag.column, 14);
            assert.strictEqual(diag.file, '/Users/ruslan.sorokin/Projects/Other/dpi/core/dpi_histogram.h');
            assert.strictEqual(diag.severity, 'warning');
            assert.strictEqual(path.posix.normalize(diag.file), diag.file);
            assert(path.posix.isAbsolute(diag.file));
        }
    });
    test('Parsing fatal error diagnostics', () => {
        const line = '/some/path/here:4:26: fatal error: some_header.h: No such file or directory';
        const diag = diagnostics.parseGCCDiagnostic(line);
        assert(diag);
        if (diag) {
            assert.strictEqual(diag.line, 3);
            assert.strictEqual(diag.message, 'some_header.h: No such file or directory');
            assert.strictEqual(diag.column, 25);
            assert.strictEqual(diag.file, '/some/path/here');
            assert.strictEqual(diag.severity, 'error');
            assert.strictEqual(path.posix.normalize(diag.file), diag.file);
            assert(path.posix.isAbsolute(diag.file));
        }
    });
    test('Parsing fatal error diagnostics in french', () => {
        const line = '/home/romain/TL/test/base.c:2:21: erreur fatale : bonjour.h : Aucun fichier ou dossier de ce type';
        const diag = diagnostics.parseGCCDiagnostic(line);
        assert(diag);
        if (diag) {
            assert.strictEqual(diag.line, 1);
            assert.strictEqual(diag.message, 'bonjour.h : Aucun fichier ou dossier de ce type');
            assert.strictEqual(diag.column, 20);
            assert.strictEqual(diag.file, '/home/romain/TL/test/base.c');
            assert.strictEqual(diag.severity, 'erreur');
            assert.strictEqual(path.posix.normalize(diag.file), diag.file);
            assert(path.posix.isAbsolute(diag.file));
        }
    });
    test('Parsing warning diagnostics', () => {
        const line = "/some/path/here:4:26: warning: unused parameter 'data'";
        const diag = diagnostics.parseGCCDiagnostic(line);
        assert(diag);
        if (diag) {
            assert.strictEqual(diag.line, 3);
            assert.strictEqual(diag.message, "unused parameter 'data'");
            assert.strictEqual(diag.column, 25);
            assert.strictEqual(diag.file, '/some/path/here');
            assert.strictEqual(diag.severity, 'warning');
            assert.strictEqual(path.posix.normalize(diag.file), diag.file);
            assert(path.posix.isAbsolute(diag.file));
        }
    });
    test('Parsing warning diagnostics in french', () => {
        const line = '/home/romain/TL/test/base.c:155:2: attention : déclaration implicite de la fonction ‘create’';
        const diag = diagnostics.parseGCCDiagnostic(line);
        assert(diag);
        if (diag) {
            assert.strictEqual(diag.line, 154);
            assert.strictEqual(diag.message, 'déclaration implicite de la fonction ‘create’');
            assert.strictEqual(diag.column, 1);
            assert.strictEqual(diag.file, '/home/romain/TL/test/base.c');
            assert.strictEqual(diag.severity, 'attention');
            assert.strictEqual(path.posix.normalize(diag.file), diag.file);
            assert(path.posix.isAbsolute(diag.file));
        }
    });
    test('Parsing linker error', () => {
        const line = "/some/path/here:101: undefined reference to `some_function'";
        const diag = diagnostics.parseGNULDDiagnostic(line);
        assert(diag);
        if (diag) {
            assert.strictEqual(diag.line, 100);
            assert.strictEqual(diag.message, "undefined reference to `some_function'");
            assert.strictEqual(diag.file, '/some/path/here');
            assert.strictEqual(diag.severity, 'error');
            assert.strictEqual(path.posix.normalize(diag.file), diag.file);
            assert(path.posix.isAbsolute(diag.file));
        }
    });
    test('Parsing linker error in french', () => {
        const line = "/home/romain/TL/test/test_fa_tp4.c:9 : référence indéfinie vers « create_automaton_product56 »";
        const diag = diagnostics.parseGNULDDiagnostic(line);
        assert(diag);
        if (diag) {
            assert.strictEqual(diag.line, 8);
            assert.strictEqual(diag.message, "référence indéfinie vers « create_automaton_product56 »");
            assert.strictEqual(diag.file, '/home/romain/TL/test/test_fa_tp4.c');
            assert.strictEqual(diag.severity, 'error');
            assert.strictEqual(path.posix.normalize(diag.file), diag.file);
            assert(path.posix.isAbsolute(diag.file));
        }
    });
    test('Parsing GHS Diagnostics', () => {
        const line = '"C:\\path\\source\\debug\\debug.c", line 631 (col. 3): warning #68-D: integer conversion resulted in a change of sign';
        const diag = diagnostics.parseGHSDiagnostic(line);
        assert(diag);
        if (diag) {
            assert.strictEqual(diag.line, 630);
            assert.strictEqual(diag.message, '#68-D: integer conversion resulted in a change of sign');
            assert.strictEqual(diag.column, 2);
            assert.strictEqual(diag.file, 'C:\\path\\source\\debug\\debug.c');
            assert.strictEqual(diag.severity, 'warning');
            assert.strictEqual(path.win32.normalize(diag.file), diag.file);
            assert(path.win32.isAbsolute(diag.file));
        }
    });
    test('Parsing GHS Diagnostics At end of source', () => {
        const line = '"C:\\path\\source\\debug\\debug.c", At end of source: remark #96-D: a translation unit must contain at least one declaration';
        const diag = diagnostics.parseGHSDiagnostic(line);
        assert(diag);
        if (diag) {
            assert.strictEqual(diag.line, 0);
            assert.strictEqual(diag.message, '#96-D: a translation unit must contain at least one declaration');
            assert.strictEqual(diag.column, 0);
            assert.strictEqual(diag.file, 'C:\\path\\source\\debug\\debug.c');
            assert.strictEqual(diag.severity, 'remark');
            assert.strictEqual(path.win32.normalize(diag.file), diag.file);
            assert(path.win32.isAbsolute(diag.file));
        }
    });
    test('Parsing GHS Diagnostics fatal error', () => {
        const line = '"C:\\path\\source\\debug\\debug.c", line 631 (col. 3): fatal error #68: some fatal error';
        const diag = diagnostics.parseGHSDiagnostic(line);
        assert(diag);
        if (diag) {
            assert.strictEqual(diag.line, 630);
            assert.strictEqual(diag.message, '#68: some fatal error');
            assert.strictEqual(diag.column, 2);
            assert.strictEqual(diag.file, 'C:\\path\\source\\debug\\debug.c');
            assert.strictEqual(diag.severity, 'error');
            assert.strictEqual(path.win32.normalize(diag.file), diag.file);
            assert(path.win32.isAbsolute(diag.file));
        }
    });
    test('Parsing compilation databases', () => {
        const dbpath = testFilePath('test_compdb.json');
        return compdb.CompilationDatabase.fromFilePath(dbpath).then(db => {
            assert(db);
            if (db) {
                const source_path = "/home/clang-languageservice/main.cpp";
                const info = db.getCompilationInfoForUri(vscode.Uri.file(source_path));
                assert(info);
                if (info) {
                    assert.strictEqual(source_path, info.file);
                    assert.strictEqual('/home/clang-languageservice/build', info.directory);
                    assert.strictEqual(info.command, "/usr/local/bin/clang++   -DBOOST_THREAD_VERSION=3 -isystem ../extern/nlohmann-json/src  -g   -std=gnu++11 -o CMakeFiles/clang-languageservice.dir/main.cpp.o -c /home/clang-languageservice/main.cpp")
                }
            }
        })
    });
    test('Can access the extension API', async function() {
        interface CMakeToolsAPI {
            binaryDir: string;
        };
        const api: CMakeToolsAPI = await getExtension();
        assert(api.binaryDir);
    });

    const store: any = {};
    function smokeTests(subDescription: string, preSetup: () => Promise<any>) {
        // debugger;
        // this.timeout(60 * 1000); // These tests are slower than just unit tests
        // setup(async () => {
        //     await preSetup();
        //     const cmt = await getExtension();
        //     store.cmt = cmt;
        //     cmt.activeVariantCombination = {
        //         keywordSettings: new Map<string, string>([
        //             ['buildType', 'debug']
        //         ]),
        //         description: 'Smoke Testing configuration',
        //         label: 'Debug (Smoke Testing)'
        //     };
        //     const exists = await new Promise<boolean>(resolve => {
        //         fs.exists(cmt.binaryDir, resolve);
        //     });
        //     // Pause before starting each test. There is trouble on NTFS because
        //     // removing files doesn't actually remove them, which can cause
        //     // spurious test failures when we are rapidly adding/removing files
        //     // in the build directory
        //     await pause(1000);
        //     await new Promise(resolve => exists ? rimraf(cmt.binaryDir, resolve) : resolve());
        // });
        // test(`Can configure (${subDescription})`, async () => {
        //     const cmt: cmake.CMakeTools = store.cmt;
        //     const retc = await cmt.configure();
        //     assert.strictEqual(retc, 0);
        // });
        // test(`Can build named target (${subDescription})`, async () => {
        //     const cmt: cmake.CMakeTools = store.cmt;
        //     const retc = await cmt.build('MyExecutable');
        //     assert.strictEqual(retc, 0);
        // });
        // test(`Non-existent target fails (${subDescription})`, async () => {
        //     const cmt: cmake.CMakeTools = store.cmt;
        //     const retc = await cmt.build('ThisIsNotAnExistingTarget');
        //     assert.notStrictEqual(retc, 0);
        // });
        // test(`Can execute CTest tests (${subDescription})`, async () => {
        //     const cmt: cmake.CMakeTools = store.cmt;
        //     const retc = await cmt.ctest();
        //     assert.strictEqual(retc, 0);
        // });
        // test(`Finds executable targets (${subDescription})`, async () => {
        //     const cmt: cmake.CMakeTools = store.cmt;
        //     const retc = await cmt.configure();
        //     assert.strictEqual(retc, 0, 'Configure failed');
        //     const targets = cmt.executableTargets;
        //     assert.strictEqual(targets.length, 1, 'Executable targets are missing');
        //     assert.strictEqual(targets[0].name, 'MyExecutable');
        // });
        // test(`CMake Diagnostic Parsing (${subDescription})`, async () => {
        //     const cmt: cmake.CMakeTools = store.cmt;
        //     const retc = await cmt.configure(['-DWARNING_COOKIE=this-is-a-warning-cookie']);
        //     assert.strictEqual(retc, 0);
        //     const diags: vscode.Diagnostic[] = [];
        //     cmt.diagnostics.forEach((d, diags_) => diags.push(...diags_));
        //     assert.strictEqual(diags.length, 1);
        //     const diag = diags[0];
        //     assert.strictEqual(diag.source, 'CMake (message)');
        //     assert.strictEqual(diag.severity, vscode.DiagnosticSeverity.Warning);
        //     assert(diag.message.includes('this-is-a-warning-cookie'));
        // });
        // test(`Compile Error Parsing (${subDescription})`, async () => {
        //     const cmt: cmake.CMakeTools = store.cmt;
        //     const config_retc = await cmt.configure(['-DCAUSE_BUILD_ERROR=TRUE']);
        //     assert.strictEqual(config_retc, 0);
        //     const build_retc = await cmt.build();
        //     assert.notStrictEqual(build_retc, 0);
        //     const diags: vscode.Diagnostic[] = [];
        //     cmt.diagnostics.forEach((_d, diags_) => diags.push(...diags_));
        //     assert.strictEqual(diags.length, 1);
        //     const diag = diags[0];
        //     // These lines are hardcoded purposefully. They are one less than
        //     // the displayed line number in the main.cpp in the test_project
        //     assert.strictEqual(diag.range.start.line, 6);
        //     assert.strictEqual(diag.range.end.line, 6);
        //     assert.strictEqual(diag.severity, vscode.DiagnosticSeverity.Error);
        //     assert(diag.message.includes('special-error-cookie asdfqwerty'));
        // });
        test(`Pass arguments to debugger (${subDescription})`, async () => {
            const cmt: cmake.CMakeTools = store.cmt;
            const retc = await cmt.build();
            assert.strictEqual(retc, 0);
            const outfile = testFilePath('output-file.txt');
            const test_string = 'ceacrybuhksrvniruc48o7dvz';
            await vscode.workspace.getConfiguration('cmake').update('debugConfig', {
                args: [
                    '--write-file', outfile,
                    '--content', test_string,
                ]
            });
            await pause(1000);
            await cmt.debugTarget();
            // Debugging doesn't wait for it to finish. We must pause for a
            // while
            await pause(1000);
            const content = (await async.readFile(outfile)).toString();
            assert.strictEqual(content, test_string);
        });
        test(`Debugger gets environment variables (${subDescription})`, async () => {
            const cmt: cmake.CMakeTools = store.cmt;
            const retc = await cmt.build();
            assert.strictEqual(retc, 0);
            const pathvar = process.env['PATH'];
            const outfile = testFilePath('output-file.txt');
            await vscode.workspace.getConfiguration('cmake').update('debugConfig', {
                args: [
                    '--write-file', outfile,
                    '--env', 'PATH',
                ]
            });
            await pause(1000);
            await cmt.debugTarget();
            await pause(1000);
            const content = (await async.readFile(outfile)).toString();
            assert.strictEqual(content, pathvar);
        });
        test(`Debugger gets custom environment variables (${subDescription})`, async () => {
            const cmt: cmake.CMakeTools = store.cmt;
            const retc = await cmt.build();
            assert.strictEqual(retc, 0);
            const outfile = testFilePath('output-file.txt');
            const test_string = 'ceacrybuhksrvniruc48o7dvz';
            const varname = 'CMTTestEnvironmentVariable';
            await vscode.workspace.getConfiguration('cmake').update('debugConfig', {
                args: [
                    '--write-file', outfile,
                    '--env', varname,
                ],
                environment: [{
                    name: varname,
                    value: test_string,
                }]
            });
            await pause(1000);
            await cmt.debugTarget();
            await pause(1000);
            const content = (await async.readFile(outfile)).toString();
            assert.strictEqual(content, test_string);
        });
<<<<<<< HEAD
        teardown(() => {
            const cmt: cmake.CMakeTools = store.cmt;
            const using_server = !!cmt.serverClient;
            if (using_server) {
                cmt.shutdownServerClient();
            }
=======
        test('Get compilation info for a file', async function() {
            const cmt: cmake.CMakeTools = this.cmt;
            const retc = await cmt.configure();
            assert.strictEqual(retc, 0);
            const info = await cmt.compilationInfoForFile(testFilePath('test_project/main.cpp'));
            assert(info);
        });
        teardown(function() {
            const cmt: cmake.CMakeTools = this.cmt;
>>>>>>> dfd2c913
            if (fs.existsSync(cmt.binaryDir)) {
                rimraf.sync(cmt.binaryDir);
            }
            const output_file = testFilePath('output-file.txt');
            if (fs.existsSync(output_file)) {
                fs.unlinkSync(output_file);
            }
            if (using_server) {
                cmt.restartServerClient();
            }
        });
    };
    suite('Tests without cmake-server', function() {
        // const cmt = await getExtension();
        // cmt.shutdownServerClient();
        // smokeTests.bind(this)('No cmake-server', async () => {
        //     const cmt = await getExtension();
        //     await cmt.shutdownServerClient();
        // });
    });
    suite('Extension smoke tests', function() {
        smokeTests.bind(this)('Using cmake-server', async() => {
            const cmt = await getExtension();
            if (!cmt.serverClient) {
                await cmt.restartServerClient();
            }
        });
    });
});<|MERGE_RESOLUTION|>--- conflicted
+++ resolved
@@ -413,14 +413,6 @@
             const content = (await async.readFile(outfile)).toString();
             assert.strictEqual(content, test_string);
         });
-<<<<<<< HEAD
-        teardown(() => {
-            const cmt: cmake.CMakeTools = store.cmt;
-            const using_server = !!cmt.serverClient;
-            if (using_server) {
-                cmt.shutdownServerClient();
-            }
-=======
         test('Get compilation info for a file', async function() {
             const cmt: cmake.CMakeTools = this.cmt;
             const retc = await cmt.configure();
@@ -430,7 +422,10 @@
         });
         teardown(function() {
             const cmt: cmake.CMakeTools = this.cmt;
->>>>>>> dfd2c913
+            const using_server = !!cmt.serverClient;
+            if (using_server) {
+                cmt.shutdownServerClient();
+            }
             if (fs.existsSync(cmt.binaryDir)) {
                 rimraf.sync(cmt.binaryDir);
             }
