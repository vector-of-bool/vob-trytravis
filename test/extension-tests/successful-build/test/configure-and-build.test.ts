--- conflicted
+++ resolved
@@ -1,10 +1,14 @@
 import {CMakeTools} from '@cmt/cmake-tools';
 import {fs} from '@cmt/pr';
 import {TestProgramResult} from '@test/helpers/testprogram/test-program-result';
-<<<<<<< HEAD
-import {clearExistingKitConfigurationFile, DefaultEnvironment, expect, getFirstSystemKit} from '@test/util';
-=======
-import {clearExistingKitConfigurationFile, DefaultEnvironment, expect} from '@test/util';
+import {
+  clearExistingKitConfigurationFile,
+  DefaultEnvironment,
+  expect,
+  getFirstSystemKit,
+  getMatchingProjectKit,
+  getMatchingSystemKit
+} from '@test/util';
 import {ITestCallbackContext} from 'mocha';
 import * as path from 'path';
 
@@ -19,7 +23,6 @@
 if (process.env.TRAVIS_OS_NAME) {
   workername = process.env.TRAVIS_OS_NAME;
 }
->>>>>>> 490ed6da
 
 suite('Build', async () => {
   let cmt: CMakeTools;
@@ -40,20 +43,14 @@
     // No rescan of the tools is needed
     // No new kit selection is needed
     await clearExistingKitConfigurationFile();
-<<<<<<< HEAD
-    await cmt.setKit(await getFirstSystemKit());
-=======
-    await cmt.scanForKits();
-    await cmt.selectKit();
     await cmt.asyncDispose();
   });
 
   setup(async function(this: Mocha.IBeforeAndAfterContext) {
     this.timeout(100000);
->>>>>>> 490ed6da
 
     cmt = await CMakeTools.create(testEnv.vsContext, testEnv.wsContext);
-    await cmt.selectKit();
+    await cmt.setKit(await getFirstSystemKit());
     testEnv.projectFolder.buildDirectory.clear();
   });
 
@@ -131,12 +128,12 @@
 
     // Run test
     testEnv.kitSelection.defaultKitLabel = compiler[0].kitLabel;
-    await cmt.selectKit();
+    await cmt.setKit(await getMatchingSystemKit(compiler[0].kitLabel));
 
     await cmt.build();
 
     testEnv.kitSelection.defaultKitLabel = compiler[1].kitLabel;
-    await cmt.selectKit();
+    await cmt.setKit(await getMatchingSystemKit(compiler[1].kitLabel));
 
     await cmt.build();
     const result1 = await testEnv.result.getResultAsJson();
@@ -155,11 +152,11 @@
          const compiler = os_compilers[workername];
 
          testEnv.kitSelection.defaultKitLabel = compiler[0].kitLabel;
-         await cmt.selectKit();
+         await cmt.setKit(await getMatchingSystemKit(compiler[0].kitLabel));
          await cmt.build();
 
          testEnv.kitSelection.defaultKitLabel = compiler[1].kitLabel;
-         await cmt.selectKit();
+         await cmt.setKit(await getMatchingSystemKit(compiler[1].kitLabel));
          await cmt.build();
 
          const result1 = await testEnv.result.getResultAsJson();
@@ -172,8 +169,8 @@
          // Select compiler build node dependent
          const os_compilers: {[osName: string]: {kitLabel: RegExp, generator: string}[]} = {
            linux: [
-             {kitLabel: /^Generator switch test GCC Make/, generator: 'Unix Makefiles'},
-             {kitLabel: /^Generator switch test GCC Ninja/, generator: 'Ninja'}
+             {kitLabel: /^Generator switch test GCC Make$/, generator: 'Unix Makefiles'},
+             {kitLabel: /^Generator switch test GCC Ninja$/, generator: 'Ninja'}
            ],
            win32: [
              {kitLabel: /^Generator switch test GCC Mingw - Win/, generator: 'MinGW Makefiles'},
@@ -186,14 +183,16 @@
 
          testEnv.config.updatePartial({preferredGenerators: []});
          testEnv.kitSelection.defaultKitLabel = compiler[0].kitLabel;
-         await cmt.selectKit();
-
-         await cmt.build();
+         await cmt.setKit(await getMatchingProjectKit(compiler[0].kitLabel, testEnv.projectFolder.location));
+
+         let retc = await cmt.build();
+         expect(retc).eq(0);
 
          testEnv.kitSelection.defaultKitLabel = compiler[1].kitLabel;
-         await cmt.selectKit();
-
-         await cmt.build();
+         await cmt.setKit(await getMatchingProjectKit(compiler[1].kitLabel, testEnv.projectFolder.location));
+
+         retc = await cmt.build();
+         expect(retc).eq(0);
          const result1 = await testEnv.result.getResultAsJson();
          expect(result1['cmake-generator']).to.eql(compiler[1].generator);
        })
@@ -203,8 +202,8 @@
     // Select compiler build node dependent
     const os_compilers: {[osName: string]: {kitLabel: RegExp, generator: string}[]} = {
       linux: [
-        {kitLabel: /^Generator switch test GCC Make/, generator: 'Unix Makefiles'},
-        {kitLabel: /^Generator switch test GCC Ninja/, generator: 'Ninja'}
+        {kitLabel: /^Generator switch test GCC Make$/, generator: 'Unix Makefiles'},
+        {kitLabel: /^Generator switch test GCC Ninja$/, generator: 'Ninja'}
       ],
       win32: [
         {kitLabel: /^Generator switch test GCC Mingw - Win/, generator: 'MinGW Makefiles'},
@@ -215,17 +214,18 @@
       this.skip();
     const compiler = os_compilers[workername];
 
+         testEnv.config.updatePartial({preferredGenerators: []});
+         testEnv.kitSelection.defaultKitLabel = compiler[0].kitLabel;
+    await cmt.setKit(await getMatchingProjectKit(compiler[0].kitLabel, testEnv.projectFolder.location));
+
+    await cmt.build();
+
+    testEnv.kitSelection.defaultKitLabel = compiler[1].kitLabel;
+    await cmt.setKit(await getMatchingProjectKit(compiler[1].kitLabel, testEnv.projectFolder.location));
+    await cmt.configure();
+
     testEnv.kitSelection.defaultKitLabel = compiler[0].kitLabel;
-    await cmt.selectKit();
-
-    await cmt.build();
-
-    testEnv.kitSelection.defaultKitLabel = compiler[1].kitLabel;
-    await cmt.selectKit();
-    await cmt.configure();
-
-    testEnv.kitSelection.defaultKitLabel = compiler[0].kitLabel;
-    await cmt.selectKit();
+    await cmt.setKit(await getMatchingProjectKit(compiler[0].kitLabel, testEnv.projectFolder.location));
 
     await cmt.build();
     const result1 = await testEnv.result.getResultAsJson();
@@ -233,53 +233,44 @@
   }).timeout(200000);
 
   test('Test build twice', async function(this: ITestCallbackContext) {
-    await cmt.selectKit();
-
-    await cmt.build();
-    await cmt.build();
-    await testEnv.result.getResultAsJson();
-  }).timeout(100000);
+        expect(await cmt.build()).eq(0);
+        expect(await cmt.build()).eq(0);
+        await testEnv.result.getResultAsJson();
+      }).timeout(100000);
 
   test('Test build twice with clean', async function(this: ITestCallbackContext) {
-    await cmt.selectKit();
-
-    await cmt.build();
-    await cmt.clean();
-    await cmt.build();
-
-    await testEnv.result.getResultAsJson();
-  }).timeout(100000);
+        expect(await cmt.build()).eq(0);
+        await cmt.clean();
+        expect(await cmt.build()).eq(0);
+        await testEnv.result.getResultAsJson();
+      }).timeout(100000);
 
   test('Test build twice with clean configure', async function(this: ITestCallbackContext) {
-    await cmt.selectKit();
-
-    await cmt.build();
-    await cmt.cleanConfigure();
-    await cmt.build();
-
-    await testEnv.result.getResultAsJson();
-  }).timeout(100000);
+        expect(await cmt.build()).eq(0);
+        await cmt.cleanConfigure();
+        expect(await cmt.build()).eq(0);
+
+        await testEnv.result.getResultAsJson();
+      }).timeout(100000);
 
   test('Test build twice with rebuild configure', async function(this: ITestCallbackContext) {
-    // Select compiler build node dependent
-    await cmt.selectKit();
-
-    await cmt.build();
-    await cmt.cleanRebuild();
-    await cmt.build();
-
-    await testEnv.result.getResultAsJson();
-  }).timeout(100000);
+        // Select compiler build node dependent
+        await cmt.build();
+        expect(await cmt.build()).eq(0);
+        await cmt.cleanRebuild();
+        expect(await cmt.build()).eq(0);
+
+        await testEnv.result.getResultAsJson();
+      }).timeout(100000);
 
   test('Copy compile_commands.json to a pre-determined path', async () => {
-    await cmt.selectKit();
-    expect(await fs.exists(compdb_cp_path), 'File shouldn\'t be there!').to.be.false;
-    let retc = await cmt.configure();
-    expect(retc).to.eq(0);
-    expect(await fs.exists(compdb_cp_path), 'File still shouldn\'t be there').to.be.false;
-    testEnv.config.updatePartial({copyCompileCommands: compdb_cp_path});
-    retc = await cmt.configure();
-    expect(retc).to.eq(0);
-    expect(await fs.exists(compdb_cp_path), 'File wasn\'t copied').to.be.true;
-  }).timeout(100000);
+        expect(await fs.exists(compdb_cp_path), 'File shouldn\'t be there!').to.be.false;
+        let retc = await cmt.configure();
+        expect(retc).to.eq(0);
+        expect(await fs.exists(compdb_cp_path), 'File still shouldn\'t be there').to.be.false;
+        testEnv.config.updatePartial({copyCompileCommands: compdb_cp_path});
+        retc = await cmt.configure();
+        expect(retc).to.eq(0);
+        expect(await fs.exists(compdb_cp_path), 'File wasn\'t copied').to.be.true;
+      }).timeout(100000);
 });